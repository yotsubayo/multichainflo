--- conflicted
+++ resolved
@@ -6,11 +6,6 @@
 RUN mv ./dogecoin-1.14.2 /app
 RUN chmod +x /app/bin/dogecoind
 RUN chmod +x /app/bin/dogecoin-cli
-<<<<<<< HEAD
-RUN ln -s /app/bin/dogecoind /usr/bin/dogecoind
-RUN ln -s /app/bin/dogecoin-cli /usr/bin/dogecoin-cli
-=======
->>>>>>> aa9a0553
 
 COPY dogecoin.conf /root/.dogecoin/dogecoin.conf
 COPY run.sh /root/run.sh

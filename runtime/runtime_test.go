--- conflicted
+++ resolved
@@ -17,11 +17,7 @@
 	Context("when querying outputs", func() {
 		Context("when the chain is not supported", func() {
 			It("should return an error", func() {
-<<<<<<< HEAD
-				rt := runtime.NewRuntime(nil, nil, nil, nil, nil, nil)
-=======
 				rt := runtime.NewRuntime(nil, nil, nil, nil, nil)
->>>>>>> c6db5b8a
 				_, err := rt.BitcoinOutput(context.Background(), multichain.Bitcoin, multichain.BTC, bitcoincompat.Outpoint{})
 				Expect(err).To(HaveOccurred())
 			})
@@ -37,11 +33,7 @@
 	Context("when querying gas-per-byte", func() {
 		Context("when the chain is not supported", func() {
 			It("should return an error", func() {
-<<<<<<< HEAD
-				rt := runtime.NewRuntime(nil, nil, nil, nil, nil, nil)
-=======
 				rt := runtime.NewRuntime(nil, nil, nil, nil, nil)
->>>>>>> c6db5b8a
 				_, err := rt.BitcoinGasPerByte(context.Background(), multichain.Bitcoin)
 				Expect(err).To(HaveOccurred())
 			})
@@ -51,11 +43,7 @@
 			It("should return the output", func() {
 				rt := runtime.NewRuntime(nil, nil, nil, runtime.BitcoinCompatGasEstimators{
 					multichain.Bitcoin: bitcoincompat.NewGasEstimator(pack.NewU64(10000)),
-<<<<<<< HEAD
-				}, nil, nil)
-=======
 				}, nil)
->>>>>>> c6db5b8a
 				gasPerByte, err := rt.BitcoinGasPerByte(context.Background(), multichain.Bitcoin)
 				Expect(err).ToNot(HaveOccurred())
 				Expect(gasPerByte).To(Equal(pack.NewU64(10000)))
@@ -66,11 +54,7 @@
 	Context("when building transactions", func() {
 		Context("when the chain is not supported", func() {
 			It("should return an error", func() {
-<<<<<<< HEAD
-				rt := runtime.NewRuntime(nil, nil, nil, nil, nil, nil)
-=======
 				rt := runtime.NewRuntime(nil, nil, nil, nil, nil)
->>>>>>> c6db5b8a
 				_, err := rt.BitcoinBuildTx(context.Background(), multichain.Bitcoin, multichain.BTC, []bitcoincompat.Input{}, []bitcoincompat.Recipient{})
 				Expect(err).To(HaveOccurred())
 			})
@@ -86,11 +70,7 @@
 	Context("when submitting transcations", func() {
 		Context("when the chain is not supported", func() {
 			It("should return an error", func() {
-<<<<<<< HEAD
-				rt := runtime.NewRuntime(nil, nil, nil, nil, nil, nil)
-=======
 				rt := runtime.NewRuntime(nil, nil, nil, nil, nil)
->>>>>>> c6db5b8a
 				_, err := rt.BitcoinSubmitTx(context.Background(), multichain.Bitcoin, &bitcoin.Tx{})
 				Expect(err).To(HaveOccurred())
 			})
@@ -102,43 +82,4 @@
 			})
 		})
 	})
-<<<<<<< HEAD
-})
-
-var _ = Describe("Ethereum-compat", func() {
-	Context("when querying burn events", func() {
-		Context("when the chain is not supported", func() {
-			It("should return an error", func() {
-				rt := runtime.NewRuntime(nil, nil, nil, nil, nil, nil)
-				_, _, err := rt.EthereumBurnEvent(context.Background(), multichain.Ethereum, multichain.BTC, pack.Bytes32([32]byte{}))
-				Expect(err).To(HaveOccurred())
-			})
-		})
-
-		Context("when the chain is supported", func() {
-			It("should return the burn event", func() {
-				// TODO: Implement.
-			})
-		})
-	})
-})
-
-var _ = Describe("Substrate-compat", func() {
-	Context("when querying burn events", func() {
-		Context("when the chain is not supported", func() {
-			It("should return an error", func() {
-				rt := runtime.NewRuntime(nil, nil, nil, nil, nil, nil)
-				_, _, err := rt.SubstrateBurnEvent(context.Background(), multichain.Acala, multichain.BTC, pack.Bytes32([32]byte{}))
-				Expect(err).To(HaveOccurred())
-			})
-		})
-
-		Context("when the chain is supported", func() {
-			It("should return the burn event", func() {
-				// TODO: Implement.
-			})
-		})
-	})
-=======
->>>>>>> c6db5b8a
 })